--- conflicted
+++ resolved
@@ -16,37 +16,29 @@
 mod short_vec;
 mod signature;
 mod signers;
+pub mod syscalls;
 pub mod system;
 pub mod sysvar;
 mod transaction;
 
-<<<<<<< HEAD
-pub use error::{ClientError, ClientErrorKind, RpcError};
-pub use instruction::InstructionError;
-pub use pubkey::Pubkey;
-pub use signature::Signature;
-pub use transaction::{TransactionError, TransactionStatus};
-=======
 #[cfg(feature = "runtime-test")]
 pub mod program_test;
 
 #[cfg(feature = "runtime-test")]
 pub mod sdk_proxy;
 
+mod key;
 #[cfg(feature = "crypto")]
-mod key;
-
-#[cfg(feature = "crypto")]
-pub use key::{Keypair, Signer};
-
-pub use error::{ClientError, RpcError};
+pub use key::Keypair;
+pub use key::Signer;
+
+pub use error::{ClientError, ClientErrorKind, RpcError};
 pub use hash::Hash;
 pub use instruction::{Instruction, InstructionError};
 pub use pubkey::Pubkey;
 pub use signature::Signature;
 pub use signers::Signers;
 pub use transaction::{Transaction, TransactionError, TransactionStatus};
->>>>>>> 0a4911c0
 
 /// Epoch is a unit of time a given leader schedule is honored,
 ///  some number of Slots.

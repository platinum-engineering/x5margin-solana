--- conflicted
+++ resolved
@@ -44,9 +44,7 @@
 # zstd = {version = "0.5", features = ["wasm"]}
 lazy_static = "1.4"
 ruzstd = "0.2"
-<<<<<<< HEAD
 wasm-bindgen = "0.2"
-=======
 itertools = "0.10"
 
 solar-macros = {path = "../solar-macros"}
@@ -61,7 +59,6 @@
 solana-sdk = {version = "1.7.2", optional = true}
 solana-program = {version = "1.7.2", optional = true}
 solana-program-test = {version = "1.7.2", optional = true}
->>>>>>> 0a4911c0
 
 [dev-dependencies]
 assert_matches = "1.3"
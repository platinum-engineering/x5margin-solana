[package]
edition = "2018"
name = "solar"
version = "0.1.0"

[features]
onchain = ["solana-api-types/onchain"]
runtime-test = ["solana-program-test", "test"]
sol-mem-intrinsics = []
test = ["solana-sdk", "solana-program"]

[dependencies]
async-trait = "0.1.51"
az = "1.1.1"
borsh = "0.9.1"
byteorder = "1.4.3"
chrono = {version = "0.4.19", default-features = false}
fixed = {version = "1.9.0", features = ["num-traits"]}
itoap = "1.0.1"
lazy_static = "1.4"
minicbor = {version = "0.8.1", features = ["derive"]}
num-traits = "0.2.14"
parity-scale-codec = {version = "1.3.7", features = ["derive"]}
serde = "1.0"
static_assertions = "1.1.0"
strum = {version = "0.21", features = ["derive"]}
<<<<<<< HEAD
=======
async-trait = "0.1.51"
>>>>>>> 6836851f
url = "2.2.2"

solana-api-types = {path = "../solana-api-types", default-features = false}
solar-macros = {path = "../solar-macros"}

solana-program = {version = "= 1.7.2", optional = true}
solana-program-test = {version = "= 1.7.2", optional = true}
solana-sdk = {version = "= 1.7.2", optional = true}

[dev-dependencies]
solana-sdk = "= 1.7.2"<|MERGE_RESOLUTION|>--- conflicted
+++ resolved
@@ -24,10 +24,7 @@
 serde = "1.0"
 static_assertions = "1.1.0"
 strum = {version = "0.21", features = ["derive"]}
-<<<<<<< HEAD
-=======
-async-trait = "0.1.51"
->>>>>>> 6836851f
+
 url = "2.2.2"
 
 solana-api-types = {path = "../solana-api-types", default-features = false}
